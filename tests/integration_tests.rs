use bwq::error::{LintReport, LintWarning};
use bwq::{analyze_query, is_valid_query, BrandwatchLinter};
use std::fs;
use test_case::test_case;

/// Test context for consistent query validation testing
pub struct QueryTest {
    linter: BrandwatchLinter,
}

impl Default for QueryTest {
    fn default() -> Self {
        Self::new()
    }
}

impl QueryTest {
    pub fn new() -> Self {
        Self {
            linter: BrandwatchLinter::new(),
        }
    }

    pub fn assert_valid(&mut self, query: &str) -> &LintReport {
        match self.linter.lint(query) {
            Ok(report) => {
                assert!(
                    !report.has_errors(),
                    "Expected query to be valid but found errors: {} - {:?}",
                    query,
                    report.errors
                );
                // return reference to the report for potential chaining
                // this is a bit tricky with borrowing, so we'll return the last report
                // for now, create a static empty report reference
                // TODO: store the report in the struct?
                assert!(is_valid_query(query), "Query should be valid: {query}");
                &EMPTY_REPORT
            }
            Err(error) => {
                panic!("Expected query to be valid but got parse error: {query} - {error}");
            }
        }
    }

    /// Assert query is valid but has warnings
    pub fn assert_valid_with_warning(&mut self, query: &str) -> &LintReport {
        match self.linter.lint(query) {
            Ok(report) => {
                assert!(
                    !report.has_errors(),
                    "Expected query to be valid but found errors: {} - {:?}",
                    query,
                    report.errors
                );
                assert!(
                    report.has_warnings(),
                    "Expected query to have warnings: {query}"
                );
                &EMPTY_REPORT
            }
            Err(error) => {
                panic!("Expected query to be valid but got parse error: {query} - {error}");
            }
        }
    }

    /// Assert query has error with specific code
    pub fn assert_error_code(&mut self, query: &str, expected_code: &str) {
        match self.linter.lint(query) {
            Ok(report) => {
                assert!(
                    report.has_errors(),
                    "Expected query to have errors: {query}"
                );
                assert!(
                    report.errors.iter().any(|e| e.code() == expected_code),
                    "Expected error with code '{}' for query: {}, but got errors: {:?}",
                    expected_code,
                    query,
                    report.errors.iter().map(|e| e.code()).collect::<Vec<_>>()
                );
            }
            Err(error) => {
                // For parse/lex errors, check the error directly
                assert_eq!(
                    error.code(),
                    expected_code,
                    "Expected error code '{}' for query: {}, but got: {}",
                    expected_code,
                    query,
                    error.code()
                );
            }
        }
    }

    /// Assert query has warning with specific code
    pub fn assert_warning_code(&mut self, query: &str, expected_code: &str) {
        let report = self
            .linter
            .lint(query)
            .expect("Query should parse successfully");
        assert!(
            !report.warnings.is_empty(),
            "Expected query to have warnings: {query}"
        );
        assert!(
            report.warnings.iter().any(|w| w.code() == expected_code),
            "Expected warning with code '{}' for query: {}, but got warnings: {:?}",
            expected_code,
            query,
            report.warnings.iter().map(|w| w.code()).collect::<Vec<_>>()
        );
    }

    /// Assert query has no warnings
    pub fn assert_no_warnings(&mut self, query: &str) {
        let report = self
            .linter
            .lint(query)
            .expect("Query should parse successfully");
        assert!(
            report.warnings.is_empty(),
            "Expected no warnings for query: {}, but got: {:?}",
            query,
            report.warnings
        );
    }
}

// Static empty report for return references (simplified approach)
static EMPTY_REPORT: LintReport = LintReport {
    errors: Vec::new(),
    warnings: Vec::new(),
};

/// Test expectation for parameterized testing
#[derive(Debug, Clone)]
pub enum TestExpectation {
    /// Query should be valid with no errors or warnings
    Valid,
    /// Query should be valid but have a warning with specific code
    ValidWithWarning(&'static str),
    /// Query should have an error with specific code
    ErrorCode(&'static str),
    /// Query should have both error and warning with specific codes
    ErrorCodeWithWarning(&'static str, &'static str),
}

impl TestExpectation {
    /// Apply this expectation to a query using the test context
    pub fn assert(&self, test: &mut QueryTest, query: &str) {
        match self {
            TestExpectation::Valid => {
                test.assert_valid(query);
                test.assert_no_warnings(query);
            }
            TestExpectation::ValidWithWarning(warning_code) => {
                test.assert_valid_with_warning(query);
                test.assert_warning_code(query, warning_code);
            }
            TestExpectation::ErrorCode(error_code) => {
                test.assert_error_code(query, error_code);
            }
            TestExpectation::ErrorCodeWithWarning(error_code, warning_code) => {
                test.assert_error_code(query, error_code);
                test.assert_warning_code(query, warning_code);
            }
        }
    }
}

#[test]
fn test_basic_boolean_operators() {
    assert!(is_valid_query("apple AND juice"));
    assert!(is_valid_query("apple OR orange"));
    assert!(is_valid_query("apple NOT bitter"));
    assert!(is_valid_query("(apple OR orange) AND juice"));

    // pure negative query
    assert!(!is_valid_query("NOT bitter"));
}

#[test]
fn test_quoted_phrases() {
    assert!(is_valid_query("\"apple juice\""));
    assert!(is_valid_query("\"organic fruit\" AND healthy"));
    assert!(is_valid_query("\"multi word phrase\" OR simple"));
}

#[test]
fn test_proximity_operators() {
    assert!(is_valid_query("\"apple juice\"~5"));
    assert!(is_valid_query("apple NEAR/3 juice"));
    assert!(is_valid_query("apple NEAR/2f juice"));
    assert!(is_valid_query("\"apple juice\"~10"));
    assert!(is_valid_query(
        "((apple OR orange) NEAR/5 (smartphone OR phone))"
    ));

    // valid NEAR with proper parentheses
    assert!(is_valid_query("(apple NEAR/5 juice) AND orange"));
    assert!(is_valid_query(
        "continent:europe AND (sustainability NEAR/10 climate)"
    ));
}

#[test]
fn test_wildcards_and_replacement() {
    assert!(is_valid_query("appl*"));
    assert!(is_valid_query("customi?e"));
    assert!(is_valid_query("complain*"));

    let mut linter = BrandwatchLinter::new();
    let report = linter.lint("*invalid").unwrap();
    assert!(report.has_errors());
}

#[test]
fn test_field_operators() {
    assert!(is_valid_query("title:\"apple juice\""));
    assert!(is_valid_query("site:twitter.com"));
    assert!(is_valid_query("author:  brandwatch")); // whitespace after colon is allowed
    assert!(is_valid_query("language:en"));
    assert!(is_valid_query("country:usa"));
    assert!(is_valid_query("region:usa.ca"));
    assert!(is_valid_query("city:\"usa.ca.san francisco\""));
}

#[test]
fn test_range_operators() {
    assert!(is_valid_query("rating:[3 TO 5]"));
    assert!(is_valid_query("authorFollowers:[1000 TO 50000]"));
    assert!(is_valid_query("latitude:[41 TO 44]"));
    assert!(is_valid_query("longitude:[-73 TO -69]"));
    assert!(is_valid_query("minuteOfDay:[1110 TO 1140]"));
}

#[test]
fn test_advanced_operators() {
    assert!(is_valid_query("authorGender:F"));
    assert!(is_valid_query("authorGender:X")); // BW API accepts any gender value
    assert!(is_valid_query("authorVerified:true"));
    assert!(is_valid_query("authorVerifiedType:blue"));
    assert!(is_valid_query("engagementType:RETWEET"));
    assert!(is_valid_query("blogName:comedycentral"));
    assert!(is_valid_query("tags:photography"));
    assert!(is_valid_query("subreddit:nba"));
}

#[test]
fn test_case_sensitive_matching() {
    assert!(is_valid_query("{BrandWatch}"));
    assert!(is_valid_query("apple AND {BT}"));
}

#[test]
fn test_comments() {
    assert!(is_valid_query("apple <<<This is a comment>>> AND juice"));
    assert!(is_valid_query("<<<Brand monitoring>>> \"brand name\""));
}

#[test]
fn test_special_characters() {
    assert!(is_valid_query("#MondayMotivation"));
    assert!(is_valid_query("@brandwatch"));
    assert!(is_valid_query("#hashtag AND @mention"));
}

#[test]
fn test_complex_queries() {
    assert!(is_valid_query(
        r#"(apple OR orange) AND "fruit juice" NOT bitter AND site:twitter.com"#
    ));

    // Mixed NEAR/AND requires parentheses
    assert!(!is_valid_query(
        r#"title:"smartphone review" AND (iPhone OR Samsung) NEAR/5 (camera OR battery)"#
    ));

    // Properly parenthesized NEAR/AND should work
    assert!(is_valid_query(
        r#"title:"smartphone review" AND ((iPhone OR Samsung) NEAR/5 (camera OR battery))"#
    ));

    assert!(is_valid_query(
        r#"authorFollowers:[1000 TO 100000] AND engagementType:RETWEET AND language:en"#
    ));

    assert!(is_valid_query(
        r#"("brand name" OR @brandhandle) AND sentiment:positive NOT complaint*"#
    ));
}

#[test]
fn test_invalid_queries() {
    let invalid_queries = vec![
        "*invalid",                 // Wildcard at beginning
        "apple AND",                // Missing right operand
        "OR juice",                 // Missing left operand
        "apple AND ()",             // Empty parentheses
        "rating:6", // Invalid rating (should be 0-5) - NOTE: BW API is more permissive
        "authorFollowers:[3 TO 1]", // Invalid range (start > end)
        "NOT bitter", // Pure negative query (NOT is binary)
    ];

    for query in invalid_queries {
        let analysis = analyze_query(query);
        assert!(!analysis.is_valid, "Query should be invalid: {query}");
    }
}

#[test]
fn test_validation_warnings() {
    let mut test = QueryTest::new();
    test.assert_warning_code("ab*", "W003");
    test.assert_warning_code("authorFollowers:[1 TO 2000000000]", "W003");
    test.assert_error_code("languag:e", "E012");
}

#[test]
fn test_json_output_validation() {
    let analysis = analyze_query("rating:6 AND *invalid");

    assert_eq!(analysis.errors.len(), 2);

    let error_codes: Vec<&str> = analysis.errors.iter().map(|e| e.code()).collect();
    assert!(error_codes.contains(&"E012")); // Rating validation error
    assert!(error_codes.contains(&"E006")); // Wildcard placement error

    // test JSON serialization includes codes
    let json_query = r#"rating:6 AND ab*"#.to_string();
    let analysis = analyze_query(&json_query);
    assert!(!analysis.errors.is_empty()); // Rating error
    assert!(!analysis.warnings.is_empty()); // Performance warning

    assert!(analysis.errors.iter().any(|e| e.code() == "E012"));
    assert!(analysis.warnings.iter().any(|w| w.code() == "W003"));
}

#[test_case("rating:3", TestExpectation::Valid; "valid rating 3")]
#[test_case("rating:0", TestExpectation::Valid; "valid rating 0")]
#[test_case("rating:[2 TO 4]", TestExpectation::Valid; "valid rating range")]
#[test_case("rating:6", TestExpectation::ErrorCode("E012"); "rating too high")]
#[test_case("rating:[-1 TO 3]", TestExpectation::ErrorCode("E012"); "rating range with negative")]
fn test_rating_field_validation(query: &str, expected: TestExpectation) {
    let mut test = QueryTest::new();
    expected.assert(&mut test, query);
}

#[test_case("latitude:[40 TO 42]", TestExpectation::Valid; "valid latitude range")]
#[test_case("longitude:[-73 TO -69]", TestExpectation::Valid; "valid longitude range")]
#[test_case("continent:europe", TestExpectation::Valid; "valid continent")]
#[test_case("latitude:[100 TO 110]", TestExpectation::ErrorCode("E012"); "latitude out of range")]
#[test_case("longitude:[-200 TO -150]", TestExpectation::ErrorCode("E012"); "longitude out of range")]
fn test_location_field_validation(query: &str, expected: TestExpectation) {
    let mut test = QueryTest::new();
    expected.assert(&mut test, query);
}

#[test_case("authorVerified:true", TestExpectation::Valid; "valid boolean true")]
#[test_case("authorVerified:false", TestExpectation::Valid; "valid boolean false")]
#[test_case("authorVerified:yes", TestExpectation::ErrorCode("E012"); "invalid boolean yes")]
#[test_case("authorVerified:1", TestExpectation::ErrorCode("E012"); "invalid boolean number")]
fn test_boolean_field_validation(query: &str, expected: TestExpectation) {
    let mut test = QueryTest::new();
    expected.assert(&mut test, query);
}

#[test_case("language:en", TestExpectation::Valid; "valid 2-char language code")]
#[test_case("language:fr", TestExpectation::Valid; "valid french language code")]
#[test_case("language:es", TestExpectation::Valid; "valid spanish language code")]
#[test_case("language:ENG", TestExpectation::ValidWithWarning("W001"); "uppercase language code warning")]
#[test_case("language:english", TestExpectation::ValidWithWarning("W001"); "full language name warning")]
fn test_language_field_validation(query: &str, expected: TestExpectation) {
    let mut test = QueryTest::new();
    expected.assert(&mut test, query);
}

#[test_case("*invalid", TestExpectation::ErrorCode("E006"); "wildcard at start")]
#[test_case("ab*", TestExpectation::ValidWithWarning("W003"); "short wildcard performance warning")]
#[test_case("test*", TestExpectation::Valid; "normal wildcard")]
fn test_wildcard_validation(query: &str, expected: TestExpectation) {
    let mut test = QueryTest::new();
    expected.assert(&mut test, query);
}

#[test_case("engagementType:COMMENT", TestExpectation::Valid; "valid engagement comment")]
#[test_case("engagementType:REPLY", TestExpectation::Valid; "valid engagement reply")]
#[test_case("engagementType:RETWEET", TestExpectation::Valid; "valid engagement retweet")]
#[test_case("engagementType:QUOTE", TestExpectation::Valid; "valid engagement quote")]
#[test_case("engagementType:LIKE", TestExpectation::Valid; "valid engagement like")]
fn test_engagement_type_field_validation(query: &str, expected: TestExpectation) {
    let mut test = QueryTest::new();
    expected.assert(&mut test, query);
}

#[test_case("authorVerifiedType:blue", TestExpectation::Valid; "valid verified type blue")]
#[test_case("authorVerifiedType:business", TestExpectation::Valid; "valid verified type business")]
#[test_case("authorVerifiedType:government", TestExpectation::Valid; "valid verified type government")]
#[test_case("authorVerifiedType:gold", TestExpectation::ErrorCode("E012"); "invalid verified type gold")]
fn test_verified_type_field_validation(query: &str, expected: TestExpectation) {
    let mut test = QueryTest::new();
    expected.assert(&mut test, query);
}

#[test_case("minuteOfDay:[0 TO 1439]", TestExpectation::Valid; "valid minute of day full range")]
#[test_case("minuteOfDay:[720 TO 780]", TestExpectation::Valid; "valid minute of day noon to 1pm")]
#[test_case("minuteOfDay:[-1 TO 100]", TestExpectation::ErrorCode("E012"); "minute of day with negative")]
#[test_case("minuteOfDay:[0 TO 1440]", TestExpectation::ErrorCode("E012"); "minute of day over max")]
fn test_minute_of_day_field_validation(query: &str, expected: TestExpectation) {
    let mut test = QueryTest::new();
    expected.assert(&mut test, query);
}

#[test_case("country:gbr", TestExpectation::Valid; "valid country code")]
#[test_case("region:usa.fl", TestExpectation::Valid; "valid region code")]
#[test_case("city:\"deu.berlin.berlin\"", TestExpectation::Valid; "valid city code")]
fn test_additional_location_field_validation(query: &str, expected: TestExpectation) {
    let mut test = QueryTest::new();
    expected.assert(&mut test, query);
}

#[test]
fn test_analysis_result_formatting() {
    let analysis = analyze_query("apple AND juice");
    assert_eq!(analysis.summary(), "Query is valid with no issues");
    assert!(!analysis.has_issues());

    let analysis = analyze_query("*invalid");
    assert!(analysis.summary().contains("error"));
    assert!(analysis.has_issues());

    let formatted_issues = analysis.format_issues();
    assert!(formatted_issues.contains("Errors:"));
}

#[test]
fn test_performance_edge_cases() {
    let mut linter = BrandwatchLinter::new();
    let report = linter.lint("apple NEAR/150 juice").unwrap();
    assert!(report.warnings.is_empty());

    let mut test = QueryTest::new();
    test.assert_warning_code("apple* OR juice*", "W003");

    let report = linter.lint("a").unwrap();
    assert!(report.warnings.is_empty());
}

#[test]
fn test_wildcard_position_validation() {
    assert!(is_valid_query("tes*t"));
    let mut linter = BrandwatchLinter::new();
    let report = linter.lint("tes*t").unwrap();
    assert!(report.warnings.is_empty());

    assert!(is_valid_query("#test*"));
    let report = linter.lint("#test*").unwrap();
    assert!(report.warnings.is_empty());

    assert!(is_valid_query("#*test"));
    let mut test = QueryTest::new();
    test.assert_warning_code("#*test", "W003");
}

#[test]
fn test_empty_and_whitespace_queries() {
<<<<<<< HEAD
    assert!(!is_valid_query(""));
    assert!(!is_valid_query("   "));
    assert!(!is_valid_query("\n\t"));
=======
    let mut linter = BrandwatchLinter::new();

    assert!(!linter.is_valid(""));
    assert!(!linter.is_valid("   "));
    assert!(!linter.is_valid("\n\t"));
}

#[test]
fn test_nested_expressions() {
    assert!(is_valid_query(
        "((apple OR orange) AND (juice OR smoothie))"
    ));
    assert!(is_valid_query(
        "(apple AND (juice OR smoothie)) OR (orange AND drink)"
    ));
    // NOT-only queries should fail (no positive terms)
    assert!(!is_valid_query("NOT (apple AND (bitter OR sour))"));

    // But mixed positive/negative should work
    assert!(is_valid_query("juice NOT (apple AND (bitter OR sour))"));
}

#[test]
fn test_real_world_queries() {
    let real_queries = vec![
        r#"("brand name" OR @brandhandle) AND (positive OR "great product") NOT (complaint OR "bad service")"#,
        r#"title:"product review" AND ((iPhone OR Samsung OR Google) NEAR/5 (camera OR "battery life"))"#,
        r#"site:reddit.com AND subreddit:technology AND ("AI" OR "artificial intelligence") NOT "clickbait""#,
        r#"authorFollowers:[1000 TO 50000] AND language:en AND engagementType:RETWEET"#,
        r#"(#MondayMotivation OR #Inspiration) AND @company_handle"#,
        r#"continent:europe AND language:en AND ("sustainability" NEAR/10 "climate change")"#,
        // Actual Brandwatch query from user
        r#"competition OR competitive OR competitor* OR saturat* OR ((China OR chinese OR cheap OR "low cost" OR "low-cost") NEAR/3 (brand* OR product* OR seller))"#,
        // Real-world queries with NOT in parentheses
        r#"uschamberofcommerce OR chamberofcommerce OR ("State Farm" NOT "stadium") OR {STFGX}"#,
        // Query with properly parenthesized implicit AND
        r#"(uschamberofcommerce chamberofcommerce) OR ("State Farm" NOT "stadium") OR {STFGX}"#,
    ];

    for query in real_queries {
        assert!(
            is_valid_query(query),
            "Real-world query should be valid: {query}"
        );
    }
>>>>>>> 38d966c0
}

#[test]
fn test_implicit_and_behavior() {
    let mut linter = BrandwatchLinter::new();

    let report = linter.lint("apple banana").unwrap();
    assert!(!report.has_errors(), "Implicit AND should be valid");
    assert!(
        report.has_warnings(),
        "Implicit AND should generate warnings"
    );

    let report = linter.lint("apple banana OR cherry").unwrap();
    assert!(
        report.has_errors(),
        "Mixed implicit AND with OR should fail without parentheses"
    );

    let report = linter.lint("(apple banana) OR cherry").unwrap();
    assert!(
        !report.has_errors(),
        "Properly parenthesized implicit AND should be valid"
    );
    assert!(
        report.has_warnings(),
        "Implicit AND should still generate warnings"
    );

    let report = linter.lint("apple AND banana").unwrap();
    assert!(
        !report.has_warnings(),
        "Explicit AND should not generate warnings"
    );
<<<<<<< HEAD
=======
}

#[test]
fn test_api_discrepancies_documented() {
    // These tests document that our linter now correctly matches BW API behavior
    let mut linter = BrandwatchLinter::new();

    let previously_overly_strict_cases = vec![
        "authorGender:X",      // BW API accepts any gender value
        "engagementType:LIKE", // BW API accepts this engagement type
        "rating:0",            // BW API accepts rating 0
    ];

    for query in previously_overly_strict_cases {
        let report = linter.lint(query).unwrap();
        assert!(
            !report.has_errors(),
            "Query '{query}' should now pass - we fixed overly strict validation to match BW API"
        );
    }
>>>>>>> 38d966c0

    // Test case sensitivity - lowercase operators
    let report = linter.lint("apple and juice").unwrap();
    assert!(
        !report.has_errors(),
        "Lowercase 'and' should be treated as implicit AND"
    );
    assert!(
        report.has_warnings(),
        "Should warn about implicit AND usage"
    );
}

#[test]
fn test_operators_on_groupings() {
    assert!(is_valid_query("((smartphone OR phone) NEAR/5 (review OR rating)) AND ((camera OR battery) NEAR/3 (excellent OR amazing))"));

    // Tilde proximity with AND should work without parentheses
    assert!(is_valid_query("\"apple juice\"~5 AND (organic OR natural)"));
    assert!(is_valid_query("(apple AND juice)~2 AND test"));

    assert!(is_valid_query("juice NOT (apple AND (bitter OR sour))"));

    assert!(is_valid_query(
        "((brand OR company) NEAR/2f (announcement OR news)) AND (exciting OR important)"
    ));

    // Boolean operators on complex proximity groups
    assert!(is_valid_query(
        "((apple NEAR/2 juice) OR (orange NEAR/3 smoothie)) AND fresh"
    ));
    assert!(is_valid_query(
        "((complain* NEAR/5 product*) NOT (resolve* NEAR/3 solution*)) AND site:twitter.com"
    ));
}

#[test]
fn test_complex_field_operator_combinations() {
    // Multiple field operators with groupings
    assert!(is_valid_query("((country:usa OR country:gbr) AND (language:en OR language:es)) AND ((authorGender:F AND authorVerified:true) OR authorFollowers:[10000 TO 100000])"));

    // Location fields with complex logic
    assert!(is_valid_query("((continent:europe AND country:gbr) OR (continent:north_america AND country:usa)) AND ((city:\"new york\" OR city:london) AND language:en)"));

    // Time and engagement combinations
    assert!(is_valid_query("((minuteOfDay:[480 TO 720] OR minuteOfDay:[1080 TO 1320]) AND (engagementType:RETWEET OR engagementType:QUOTE)) AND ((authorFollowers:[1000 TO 50000] AND authorVerified:true) OR rating:[4 TO 5])"));

    // Complex Reddit-specific combinations
    assert!(is_valid_query("((subreddit:technology OR subreddit:programming) AND (redditAuthorFlair:developer OR redditAuthorFlair:engineer)) AND ((redditspoiler:false AND subredditNSFW:false) OR authorVerified:true)"));
}

#[test]
fn test_comment_integration_in_complex_queries() {
    // Comments in deeply nested queries
    assert!(is_valid_query("apple <<<fruit category>>> AND ((juice <<<beverage>>> OR smoothie <<<drink>>>)) NOT <<<exclude>>> bitter"));

    // Multiple comments in complex structure
    assert!(is_valid_query("((brand <<<company>>> AND product <<<item>>>) OR (service <<<offering>>> AND quality <<<standard>>>)) AND <<<monitoring>>> positive"));
}

#[test]
fn test_hashtag_mention_complex_combinations() {
    // Hashtags and mentions in complex boolean logic
    assert!(is_valid_query("(((#MondayMotivation OR #InspirationalQuote) AND (@company OR @brand)) AND ((positive OR inspiring) NOT (spam OR promotional))) AND ((site:twitter.com OR site:instagram.com) AND language:en)"));

    // Mixed social signals
    assert!(is_valid_query("((#technology AND #innovation) OR (@techcompany AND @startup)) AND ((breakthrough OR revolutionary) NEAR/5 (product OR service))"));
}

#[test]
fn test_performance_warnings_in_complex_queries() {
    let mut linter = BrandwatchLinter::new();
    let report = linter
        .lint("((ab* OR bc*) AND (cd* OR de*)) AND ((e NEAR/200 f) OR (g NEAR/150 h))")
        .unwrap();
    assert!(!report.has_errors());
    assert!(
        !report.warnings.is_empty(),
        "Should have performance warnings"
    );

    let report = linter
        .lint("((a OR b) AND (c OR d)) AND ((e NEAR/5 f) OR (g AND h))")
        .unwrap();
    assert!(!report.has_errors());
    assert!(report.warnings.is_empty(), "Should have no warnings");
}

#[test]
fn test_operator_precedence_validation() {
    let mut test = QueryTest::new();

    let mixed_and_or_cases = vec![
        "apple OR banana AND juice",
        "apple AND banana OR juice AND smoothie",
        "apple NOT bitter AND sweet OR sour",
    ];

    for query in mixed_and_or_cases {
<<<<<<< HEAD
        test.assert_error_code(query, "E015");
=======
        let report = linter.lint(query).unwrap();
        assert!(report.has_errors(), "Query should fail: {query}");
        assert!(
            report.errors.iter().any(|e| e
                .to_string()
                .contains("AND and OR operators cannot be mixed")),
            "Should have mixed AND/OR error for: {query}"
        );
>>>>>>> 38d966c0
    }

    let properly_parenthesized_cases = vec![
        "(apple OR banana) AND juice",
        "(apple AND banana) OR (juice AND smoothie)",
        "apple NOT (bitter AND sweet) OR sour",
    ];

    for query in properly_parenthesized_cases {
<<<<<<< HEAD
        test.assert_valid(query);
        test.assert_no_warnings(query);
=======
        let report = linter.lint(query).unwrap();
        assert!(!report.has_errors(), "Query should pass: {query}");
>>>>>>> 38d966c0
    }
}

#[test]
fn test_tilde_proximity_syntax() {
    // Valid tilde usage - standard cases
    assert!(is_valid_query("\"apple juice\"~5"));
    assert!(is_valid_query("\"organic fruit\"~10"));
    assert!(is_valid_query("((apple OR orange) AND phone)~5"));
    assert!(is_valid_query("(brand OR company)~3"));
    assert!(is_valid_query("((tech OR technology) AND innovation)~7"));

    // Valid tilde with boolean operations (no parentheses needed)
    assert!(is_valid_query("\"apple juice\"~5 AND test"));
    assert!(is_valid_query("(apple AND juice)~2 AND test"));

    let mut linter = BrandwatchLinter::new();

    // Valid but with warnings - single term usage
    let report = linter.lint("apple~5").unwrap();
    assert!(!report.has_errors());
    assert!(report.has_warnings());
    assert!(report.warnings.iter().any(|w| match w {
        LintWarning::PotentialTypo { suggestion, .. } =>
            suggestion.contains("Single term tilde may produce unexpected fuzzy matching"),
        _ => false,
    }));

    // Valid but with warnings - single quoted word
    let report = linter.lint("\"apple\"~5").unwrap();
    assert!(!report.has_errors());
    assert!(report.has_warnings());
    assert!(report.warnings.iter().any(|w| match w {
        LintWarning::PotentialTypo { suggestion, .. } => suggestion.contains("no effect"),
        _ => false,
    }));

    // Valid with implicit AND and warnings
    let report = linter.lint("apple~5 juice").unwrap();
    assert!(!report.has_errors());
    assert!(report.has_warnings());
    assert!(report.warnings.iter().any(|w| match w {
        LintWarning::PotentialTypo { suggestion, .. } => suggestion.contains("Single term tilde"),
        _ => false,
    }));
    assert!(report.warnings.iter().any(|w| match w {
        LintWarning::PotentialTypo { suggestion, .. } =>
            suggestion.contains("explicit 'AND' operator"),
        _ => false,
    }));

    // Invalid: tilde without distance number
    let mut test = QueryTest::new();
    test.assert_error_code("\"apple juice\"~", "E003");
    test.assert_error_code("apple~", "E003");

    // Invalid: tilde with spaces (separate tokens)
    test.assert_error_code("apple ~ juice", "E003");

    // Space between tilde and number
    test.assert_error_code("apple~ 5", "E003");

    // Space before tilde
    test.assert_error_code("apple ~5", "E003");

    // Invalid characters after number (lexer error)
    test.assert_error_code("apple~5t", "E001");
}

#[test]
fn test_near_operator_interaction_validation() {
    let mut test = QueryTest::new();

    let mixed_near_boolean_cases = vec!["(apple OR orange) NEAR/5 (juice OR drink) AND fresh"];

    for query in mixed_near_boolean_cases {
<<<<<<< HEAD
        test.assert_error_code(query, "E013");
=======
        let report = linter.lint(query).unwrap();
        assert!(report.has_errors(), "Query should fail: {query}");
        assert!(
            report.errors.iter().any(|e| e
                .to_string()
                .contains("cannot be used within the NEAR operator")
                || e.to_string().contains("cannot be mixed")),
            "Should have NEAR/boolean mixing error for: {query}"
        );
>>>>>>> 38d966c0
    }

    let valid_near_cases = vec![
        "((apple OR orange) NEAR/5 (juice OR drink)) AND fresh", // Proper parentheses
        "(apple NEAR/3 banana) OR (juice NEAR/2 smoothie)",      // Properly parenthesized NEAR/OR
        "(apple NEAR/5 juice) AND (banana NEAR/3 smoothie)",     // Separate NEAR operations
    ];

    for query in valid_near_cases {
<<<<<<< HEAD
        test.assert_valid(query);
        test.assert_no_warnings(query);
=======
        let report = linter.lint(query).unwrap();
        assert!(!report.has_errors(), "Query should pass: {query}");
>>>>>>> 38d966c0
    }
}

#[test]
fn test_bq_file_fixtures() {
    let valid_multiline = fs::read_to_string("tests/fixtures/valid_multiline.bwq").unwrap();
    assert!(
        is_valid_query(&valid_multiline),
        "Multi-line query should be valid"
    );

    let complex_near = fs::read_to_string("tests/fixtures/complex_near.bwq").unwrap();
    assert!(
        is_valid_query(&complex_near),
        "Complex NEAR query should be valid"
    );

    let field_operations = fs::read_to_string("tests/fixtures/field_operations.bwq").unwrap();
    assert!(
        is_valid_query(&field_operations),
        "Field operations query should be valid"
    );

    let comments_and_wildcards =
        fs::read_to_string("tests/fixtures/comments_and_wildcards.bwq").unwrap();
    assert!(
        is_valid_query(&comments_and_wildcards),
        "Comments and wildcards query should be valid"
    );

    let invalid_mixed = fs::read_to_string("tests/fixtures/invalid_mixed_operators.bwq").unwrap();
    assert!(
        !is_valid_query(&invalid_mixed),
        "Mixed operators without parentheses should be invalid"
    );
}

#[test]
fn test_bq_file_analysis() {
    let complex_near = fs::read_to_string("tests/fixtures/complex_near.bwq").unwrap();
    let analysis = analyze_query(&complex_near);
    assert!(analysis.is_valid);
    assert!(!analysis.has_issues());

    let invalid_mixed = fs::read_to_string("tests/fixtures/invalid_mixed_operators.bwq").unwrap();
    let analysis = analyze_query(&invalid_mixed);
    assert!(!analysis.is_valid);
    assert!(analysis.has_issues());
    assert!(!analysis.errors.is_empty());
}

#[test]
fn test_comments_dont_participate_in_implicit_and() {
    assert!(is_valid_query("apple OR <<<comment>>> juice"));
    assert!(is_valid_query("<<<comment>>> apple OR juice"));
    assert!(is_valid_query("apple <<<comment>>> OR juice"));
    assert!(is_valid_query("(election*) OR <<<DE>>> (wahl OR wahle*)"));
    assert!(is_valid_query("apple <<<first>>> OR <<<second>>> juice"));
}<|MERGE_RESOLUTION|>--- conflicted
+++ resolved
@@ -467,57 +467,9 @@
 
 #[test]
 fn test_empty_and_whitespace_queries() {
-<<<<<<< HEAD
     assert!(!is_valid_query(""));
     assert!(!is_valid_query("   "));
     assert!(!is_valid_query("\n\t"));
-=======
-    let mut linter = BrandwatchLinter::new();
-
-    assert!(!linter.is_valid(""));
-    assert!(!linter.is_valid("   "));
-    assert!(!linter.is_valid("\n\t"));
-}
-
-#[test]
-fn test_nested_expressions() {
-    assert!(is_valid_query(
-        "((apple OR orange) AND (juice OR smoothie))"
-    ));
-    assert!(is_valid_query(
-        "(apple AND (juice OR smoothie)) OR (orange AND drink)"
-    ));
-    // NOT-only queries should fail (no positive terms)
-    assert!(!is_valid_query("NOT (apple AND (bitter OR sour))"));
-
-    // But mixed positive/negative should work
-    assert!(is_valid_query("juice NOT (apple AND (bitter OR sour))"));
-}
-
-#[test]
-fn test_real_world_queries() {
-    let real_queries = vec![
-        r#"("brand name" OR @brandhandle) AND (positive OR "great product") NOT (complaint OR "bad service")"#,
-        r#"title:"product review" AND ((iPhone OR Samsung OR Google) NEAR/5 (camera OR "battery life"))"#,
-        r#"site:reddit.com AND subreddit:technology AND ("AI" OR "artificial intelligence") NOT "clickbait""#,
-        r#"authorFollowers:[1000 TO 50000] AND language:en AND engagementType:RETWEET"#,
-        r#"(#MondayMotivation OR #Inspiration) AND @company_handle"#,
-        r#"continent:europe AND language:en AND ("sustainability" NEAR/10 "climate change")"#,
-        // Actual Brandwatch query from user
-        r#"competition OR competitive OR competitor* OR saturat* OR ((China OR chinese OR cheap OR "low cost" OR "low-cost") NEAR/3 (brand* OR product* OR seller))"#,
-        // Real-world queries with NOT in parentheses
-        r#"uschamberofcommerce OR chamberofcommerce OR ("State Farm" NOT "stadium") OR {STFGX}"#,
-        // Query with properly parenthesized implicit AND
-        r#"(uschamberofcommerce chamberofcommerce) OR ("State Farm" NOT "stadium") OR {STFGX}"#,
-    ];
-
-    for query in real_queries {
-        assert!(
-            is_valid_query(query),
-            "Real-world query should be valid: {query}"
-        );
-    }
->>>>>>> 38d966c0
 }
 
 #[test]
@@ -552,29 +504,6 @@
         !report.has_warnings(),
         "Explicit AND should not generate warnings"
     );
-<<<<<<< HEAD
-=======
-}
-
-#[test]
-fn test_api_discrepancies_documented() {
-    // These tests document that our linter now correctly matches BW API behavior
-    let mut linter = BrandwatchLinter::new();
-
-    let previously_overly_strict_cases = vec![
-        "authorGender:X",      // BW API accepts any gender value
-        "engagementType:LIKE", // BW API accepts this engagement type
-        "rating:0",            // BW API accepts rating 0
-    ];
-
-    for query in previously_overly_strict_cases {
-        let report = linter.lint(query).unwrap();
-        assert!(
-            !report.has_errors(),
-            "Query '{query}' should now pass - we fixed overly strict validation to match BW API"
-        );
-    }
->>>>>>> 38d966c0
 
     // Test case sensitivity - lowercase operators
     let report = linter.lint("apple and juice").unwrap();
@@ -674,18 +603,7 @@
     ];
 
     for query in mixed_and_or_cases {
-<<<<<<< HEAD
         test.assert_error_code(query, "E015");
-=======
-        let report = linter.lint(query).unwrap();
-        assert!(report.has_errors(), "Query should fail: {query}");
-        assert!(
-            report.errors.iter().any(|e| e
-                .to_string()
-                .contains("AND and OR operators cannot be mixed")),
-            "Should have mixed AND/OR error for: {query}"
-        );
->>>>>>> 38d966c0
     }
 
     let properly_parenthesized_cases = vec![
@@ -695,13 +613,8 @@
     ];
 
     for query in properly_parenthesized_cases {
-<<<<<<< HEAD
         test.assert_valid(query);
         test.assert_no_warnings(query);
-=======
-        let report = linter.lint(query).unwrap();
-        assert!(!report.has_errors(), "Query should pass: {query}");
->>>>>>> 38d966c0
     }
 }
 
@@ -778,19 +691,7 @@
     let mixed_near_boolean_cases = vec!["(apple OR orange) NEAR/5 (juice OR drink) AND fresh"];
 
     for query in mixed_near_boolean_cases {
-<<<<<<< HEAD
         test.assert_error_code(query, "E013");
-=======
-        let report = linter.lint(query).unwrap();
-        assert!(report.has_errors(), "Query should fail: {query}");
-        assert!(
-            report.errors.iter().any(|e| e
-                .to_string()
-                .contains("cannot be used within the NEAR operator")
-                || e.to_string().contains("cannot be mixed")),
-            "Should have NEAR/boolean mixing error for: {query}"
-        );
->>>>>>> 38d966c0
     }
 
     let valid_near_cases = vec![
@@ -800,13 +701,8 @@
     ];
 
     for query in valid_near_cases {
-<<<<<<< HEAD
         test.assert_valid(query);
         test.assert_no_warnings(query);
-=======
-        let report = linter.lint(query).unwrap();
-        assert!(!report.has_errors(), "Query should pass: {query}");
->>>>>>> 38d966c0
     }
 }
 
