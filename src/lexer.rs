--- conflicted
+++ resolved
@@ -63,10 +63,6 @@
             TokenType::NearForward(n) => write!(f, "NEAR/{n}f"),
             TokenType::CommentStart => write!(f, "<<<"),
             TokenType::CommentEnd => write!(f, ">>>"),
-<<<<<<< HEAD
-            TokenType::CommentText(t) => write!(f, "comment text '{t}'"),
-=======
->>>>>>> 38d966c0
             TokenType::Field(f_name) => write!(f, "field '{f_name}'"),
             TokenType::Hashtag(h) => write!(f, "hashtag '{h}'"),
             TokenType::Mention(m) => write!(f, "mention '{m}'"),
