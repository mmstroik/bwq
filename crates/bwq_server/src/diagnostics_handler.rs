--- conflicted
+++ resolved
@@ -35,67 +35,6 @@
     }
 
     fn error_to_diagnostic(&self, error: &LintError) -> Diagnostic {
-<<<<<<< HEAD
-        let (range, message) = match error {
-            LintError::LexerError { span, message } => (span_to_range(span), message.clone()),
-            LintError::ParserError { span, message } => (span_to_range(span), message.clone()),
-            LintError::ValidationError { span, message } => (span_to_range(span), message.clone()),
-            LintError::InvalidBooleanCase { span, operator } => (
-                span_to_range(span),
-                format!("Boolean operator '{operator}' must be capitalized"),
-            ),
-            LintError::UnbalancedParentheses { span } => {
-                (span_to_range(span), "Unbalanced parentheses".to_string())
-            }
-            LintError::InvalidWildcardPlacement { span, message } => (
-                span_to_range(span),
-                format!("Invalid wildcard placement: {message}"),
-            ),
-            LintError::InvalidProximityOperator { span, message } => (
-                span_to_range(span),
-                format!("Invalid proximity operator syntax: {message}"),
-            ),
-            LintError::InvalidFieldOperator { span, message } => (
-                span_to_range(span),
-                format!("Invalid field operator syntax: {message}"),
-            ),
-            LintError::InvalidRangeSyntax { span } => (
-                span_to_range(span),
-                "Invalid range syntax: expected '[value TO value]'".to_string(),
-            ),
-            LintError::UnexpectedToken { span, token } => {
-                (span_to_range(span), format!("Unexpected token '{token}'"))
-            }
-            LintError::ExpectedToken {
-                span,
-                expected,
-                found,
-            } => (
-                span_to_range(span),
-                format!("Expected '{expected}' but found '{found}'"),
-            ),
-            LintError::FieldValidationError { span, message } => {
-                (span_to_range(span), message.clone())
-            }
-            LintError::ProximityOperatorError { span, message } => {
-                (span_to_range(span), message.clone())
-            }
-            LintError::RangeValidationError { span, message } => {
-                (span_to_range(span), message.clone())
-            }
-            LintError::OperatorMixingError { span, message } => {
-                (span_to_range(span), message.clone())
-            }
-            LintError::PureNegativeQueryError { span, message } => {
-                (span_to_range(span), message.clone())
-            }
-            LintError::InvalidFieldOperatorSpacing { span, message } => {
-                (span_to_range(span), message.clone())
-            }
-        };
-
-=======
->>>>>>> e3a56809
         Diagnostic {
             range: span_to_range(error.span()),
             severity: Some(DiagnosticSeverity::ERROR),
