--- conflicted
+++ resolved
@@ -71,12 +71,8 @@
                 is_valid: true,
                 errors: Vec::new(),
                 warnings: Vec::new(),
-<<<<<<< HEAD
                 query: Some(query.to_string()),
                 ast: None,
-=======
-                query: query.to_string(),
->>>>>>> 2194b65f
             };
         }
 
@@ -110,8 +106,7 @@
     pub is_valid: bool,
     pub errors: Vec<LintError>,
     pub warnings: Vec<error::LintWarning>,
-<<<<<<< HEAD
-    pub query: Option<String>,
+    pub query: String,
 }
 
 #[derive(Debug, Clone)]
@@ -121,64 +116,6 @@
     pub warnings: Vec<error::LintWarning>,
     pub query: Option<String>,
     pub ast: Option<Query>,
-}
-
-impl AnalysisResult {
-    pub fn has_issues(&self) -> bool {
-        !self.errors.is_empty() || !self.warnings.is_empty()
-    }
-
-    pub fn summary(&self) -> String {
-        if self.is_valid && self.warnings.is_empty() {
-            "Query is valid with no issues".to_string()
-        } else {
-            let error_count = self.errors.len();
-            let warning_count = self.warnings.len();
-
-            match (error_count, warning_count) {
-                (0, 0) => "Query is valid with no issues".to_string(),
-                (0, w) => format!(
-                    "Query is valid with {} warning{}",
-                    w,
-                    if w == 1 { "" } else { "s" }
-                ),
-                (e, 0) => format!("Query has {} error{}", e, if e == 1 { "" } else { "s" }),
-                (e, w) => format!(
-                    "Query has {} error{} and {} warning{}",
-                    e,
-                    if e == 1 { "" } else { "s" },
-                    w,
-                    if w == 1 { "" } else { "s" }
-                ),
-            }
-        }
-    }
-
-    pub fn format_issues(&self) -> String {
-        let mut output = String::new();
-
-        if !self.errors.is_empty() {
-            output.push_str("Errors:\n");
-            for (i, error) in self.errors.iter().enumerate() {
-                output.push_str(&format!("  {}. {}\n", i + 1, error));
-            }
-        }
-
-        if !self.warnings.is_empty() {
-            if !output.is_empty() {
-                output.push('\n');
-            }
-            output.push_str("Warnings:\n");
-            for (i, warning) in self.warnings.iter().enumerate() {
-                output.push_str(&format!("  {}. {:?}\n", i + 1, warning));
-            }
-        }
-
-        output
-    }
-=======
-    pub query: String,
->>>>>>> 2194b65f
 }
 
 pub fn analyze_query(query: &str) -> AnalysisResult {
