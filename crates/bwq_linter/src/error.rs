use thiserror::Error;

#[derive(Debug, Clone, PartialEq)]
pub struct Position {
    pub line: usize,
    pub column: usize,
    pub offset: usize,
}

impl Position {
    pub fn new(line: usize, column: usize, offset: usize) -> Self {
        Self {
            line,
            column,
            offset,
        }
    }
}

#[derive(Debug, Clone, PartialEq)]
pub struct Span {
    pub start: Position,
    pub end: Position,
}

impl Span {
    pub fn new(start: Position, end: Position) -> Self {
        Self { start, end }
    }

    pub fn single(pos: Position) -> Self {
        Self {
            start: pos.clone(),
            end: pos,
        }
    }

    pub fn single_character(pos: Position) -> Self {
        Self {
            start: pos.clone(),
            end: Position::new(pos.line, pos.column + 1, pos.offset + 1),
        }
    }
}

#[derive(Error, Debug, Clone, PartialEq)]
pub enum LintError {
    #[error("{message}")]
    LexerError { span: Span, message: String },

    #[error("{message}")]
    ParserError { span: Span, message: String },

    #[error("{message}")]
    ValidationError { span: Span, message: String },

    #[error("Boolean operator '{operator}' must be capitalized")]
    InvalidBooleanCase { span: Span, operator: String },

    #[error("Unbalanced parentheses")]
    // TODO: this is currently not used - reserving for more specific error code
    UnbalancedParentheses { span: Span },

    #[error("Invalid wildcard placement: {message}")]
    InvalidWildcardPlacement { span: Span, message: String },

    #[error("Invalid proximity operator syntax: {message}")]
    InvalidProximityOperator { span: Span, message: String },

    #[error("Invalid field operator syntax: {message}")]
    InvalidFieldOperator { span: Span, message: String },

    #[error("Invalid range syntax: expected '[value TO value]'")]
    InvalidRangeSyntax { span: Span },

    #[error("Unexpected token '{token}'")]
    UnexpectedToken { span: Span, token: String },

    #[error("Expected '{expected}' but found '{found}'")]
    ExpectedToken {
        span: Span,
        expected: String,
        found: String,
    },

    #[error("{message}")]
    FieldValidationError { span: Span, message: String },

    #[error("{message}")]
    ProximityOperatorError { span: Span, message: String },

    #[error("Invalid field range: {message}")]
    RangeValidationError { span: Span, message: String },

    #[error("{message}")]
    OperatorMixingError { span: Span, message: String },

    #[error("{message}")]
    PureNegativeQueryError { span: Span, message: String },

    #[error("{message}")]
    InvalidFieldOperatorSpacing { span: Span, message: String },
}

impl LintError {
    pub fn span(&self) -> &Span {
        match self {
            LintError::LexerError { span, .. }
            | LintError::ParserError { span, .. }
            | LintError::ValidationError { span, .. }
            | LintError::InvalidBooleanCase { span, .. }
            | LintError::UnbalancedParentheses { span }
            | LintError::InvalidWildcardPlacement { span }
            | LintError::InvalidProximityOperator { span, .. }
            | LintError::InvalidFieldOperator { span, .. }
            | LintError::InvalidRangeSyntax { span }
            | LintError::UnexpectedToken { span, .. }
            | LintError::ExpectedToken { span, .. }
            | LintError::FieldValidationError { span, .. }
            | LintError::ProximityOperatorError { span, .. }
            | LintError::RangeValidationError { span, .. }
            | LintError::OperatorMixingError { span, .. }
            | LintError::PureNegativeQueryError { span, .. }
            | LintError::InvalidFieldOperatorSpacing { span, .. } => span,
        }
    }

    pub fn code(&self) -> &'static str {
        match self {
            LintError::LexerError { .. } => "E001",
            LintError::ParserError { .. } => "E002",
            LintError::ValidationError { .. } => "E003",
            LintError::InvalidBooleanCase { .. } => "E004",
            LintError::UnbalancedParentheses { .. } => "E005",
            LintError::InvalidWildcardPlacement { .. } => "E006",
            LintError::InvalidProximityOperator { .. } => "E007",
            LintError::InvalidFieldOperator { .. } => "E008",
            LintError::InvalidRangeSyntax { .. } => "E009",
            LintError::UnexpectedToken { .. } => "E010",
            LintError::ExpectedToken { .. } => "E011",
            LintError::FieldValidationError { .. } => "E012",
            LintError::ProximityOperatorError { .. } => "E013",
            LintError::RangeValidationError { .. } => "E014",
            LintError::OperatorMixingError { .. } => "E015",
            LintError::PureNegativeQueryError { .. } => "E016",
            LintError::InvalidFieldOperatorSpacing { .. } => "E017",
        }
    }

    pub fn span_json(&self) -> serde_json::Value {
<<<<<<< HEAD
        let span = match self {
            LintError::LexerError { span, .. }
            | LintError::ParserError { span, .. }
            | LintError::ValidationError { span, .. }
            | LintError::InvalidBooleanCase { span, .. }
            | LintError::UnbalancedParentheses { span }
            | LintError::InvalidWildcardPlacement { span, .. }
            | LintError::InvalidProximityOperator { span, .. }
            | LintError::InvalidFieldOperator { span, .. }
            | LintError::InvalidRangeSyntax { span }
            | LintError::UnexpectedToken { span, .. }
            | LintError::ExpectedToken { span, .. }
            | LintError::FieldValidationError { span, .. }
            | LintError::ProximityOperatorError { span, .. }
            | LintError::RangeValidationError { span, .. }
            | LintError::OperatorMixingError { span, .. }
            | LintError::PureNegativeQueryError { span, .. }
            | LintError::InvalidFieldOperatorSpacing { span, .. } => span,
        };

=======
        let span = self.span();
>>>>>>> e3a56809
        serde_json::json!({
            "start": {"line": span.start.line, "column": span.start.column, "offset": span.start.offset},
            "end": {"line": span.end.line, "column": span.end.column, "offset": span.end.offset}
        })
    }

    pub fn to_json(&self) -> serde_json::Value {
        serde_json::json!({
            "code": self.code(),
            "message": format!("{}", self),
            "span": self.span_json()
        })
    }
}

#[derive(Debug, Clone, PartialEq)]
pub enum LintWarning {
    PotentialTypo { span: Span, message: String },
    PerformanceWarning { span: Span, message: String },
}

impl std::fmt::Display for LintWarning {
    fn fmt(&self, f: &mut std::fmt::Formatter<'_>) -> std::fmt::Result {
        match self {
            LintWarning::PotentialTypo { message, .. } => {
                write!(f, "Potential typo: {message}")
            }
            LintWarning::PerformanceWarning { message, .. } => {
                write!(f, "Performance warning: {message}")
            }
        }
    }
}

impl LintWarning {
    pub fn code(&self) -> &'static str {
        match self {
            LintWarning::PotentialTypo { .. } => "W001",
            LintWarning::PerformanceWarning { .. } => "W002",
        }
    }

    pub fn span(&self) -> &Span {
        match self {
            LintWarning::PotentialTypo { span, .. }
            | LintWarning::PerformanceWarning { span, .. } => span,
        }
    }

    pub fn to_json(&self) -> serde_json::Value {
        let span = self.span();
        serde_json::json!({
            "code": self.code(),
            "message": format!("{}", self),
            "span": {
                "start": {"line": span.start.line, "column": span.start.column, "offset": span.start.offset},
                "end": {"line": span.end.line, "column": span.end.column, "offset": span.end.offset}
            }
        })
    }
}

pub type LintResult<T> = Result<T, LintError>;

#[derive(Debug, Clone, PartialEq, Default)]
pub struct LintReport {
    pub errors: Vec<LintError>,
    pub warnings: Vec<LintWarning>,
}

impl LintReport {
    pub fn new() -> Self {
        Self {
            errors: Vec::new(),
            warnings: Vec::new(),
        }
    }

    pub fn add_error(&mut self, error: LintError) {
        self.errors.push(error);
    }

    pub fn add_warning(&mut self, warning: LintWarning) {
        self.warnings.push(warning);
    }

    pub fn has_errors(&self) -> bool {
        !self.errors.is_empty()
    }

    pub fn has_warnings(&self) -> bool {
        !self.warnings.is_empty()
    }

    pub fn is_clean(&self) -> bool {
        self.errors.is_empty() && self.warnings.is_empty()
    }
}<|MERGE_RESOLUTION|>--- conflicted
+++ resolved
@@ -110,7 +110,7 @@
             | LintError::ValidationError { span, .. }
             | LintError::InvalidBooleanCase { span, .. }
             | LintError::UnbalancedParentheses { span }
-            | LintError::InvalidWildcardPlacement { span }
+            | LintError::InvalidWildcardPlacement { span, .. }
             | LintError::InvalidProximityOperator { span, .. }
             | LintError::InvalidFieldOperator { span, .. }
             | LintError::InvalidRangeSyntax { span }
@@ -148,30 +148,7 @@
     }
 
     pub fn span_json(&self) -> serde_json::Value {
-<<<<<<< HEAD
-        let span = match self {
-            LintError::LexerError { span, .. }
-            | LintError::ParserError { span, .. }
-            | LintError::ValidationError { span, .. }
-            | LintError::InvalidBooleanCase { span, .. }
-            | LintError::UnbalancedParentheses { span }
-            | LintError::InvalidWildcardPlacement { span, .. }
-            | LintError::InvalidProximityOperator { span, .. }
-            | LintError::InvalidFieldOperator { span, .. }
-            | LintError::InvalidRangeSyntax { span }
-            | LintError::UnexpectedToken { span, .. }
-            | LintError::ExpectedToken { span, .. }
-            | LintError::FieldValidationError { span, .. }
-            | LintError::ProximityOperatorError { span, .. }
-            | LintError::RangeValidationError { span, .. }
-            | LintError::OperatorMixingError { span, .. }
-            | LintError::PureNegativeQueryError { span, .. }
-            | LintError::InvalidFieldOperatorSpacing { span, .. } => span,
-        };
-
-=======
         let span = self.span();
->>>>>>> e3a56809
         serde_json::json!({
             "start": {"line": span.start.line, "column": span.start.column, "offset": span.start.offset},
             "end": {"line": span.end.line, "column": span.end.column, "offset": span.end.offset}
